""" PyTorch selectable adaptive pooling
Adaptive pooling with the ability to select the type of pooling from:
    * 'avg' - Average pooling
    * 'max' - Max pooling
    * 'avgmax' - Sum of average and max pooling re-scaled by 0.5
    * 'avgmaxc' - Concatenation of average and max pooling along feature dim, doubles feature dim

Both a functional and a nn.Module version of the pooling is provided.

Hacked together by / Copyright 2020 Ross Wightman
"""
from typing import Optional, Tuple, Union

import torch
import torch.nn as nn
import torch.nn.functional as F

from .format import get_spatial_dim, get_channel_dim

_int_tuple_2_t = Union[int, Tuple[int, int]]


def adaptive_pool_feat_mult(pool_type='avg'):
    if pool_type.endswith('catavgmax'):
        return 2
    else:
        return 1


def adaptive_avgmax_pool2d(x, output_size: _int_tuple_2_t = 1):
    x_avg = F.adaptive_avg_pool2d(x, output_size)
    x_max = F.adaptive_max_pool2d(x, output_size)
    return 0.5 * (x_avg + x_max)


def adaptive_catavgmax_pool2d(x, output_size: _int_tuple_2_t = 1):
    x_avg = F.adaptive_avg_pool2d(x, output_size)
    x_max = F.adaptive_max_pool2d(x, output_size)
    return torch.cat((x_avg, x_max), 1)


def select_adaptive_pool2d(x, pool_type='avg', output_size: _int_tuple_2_t = 1):
    """Selectable global pooling function with dynamic input kernel size
    """
    if pool_type == 'avg':
        x = F.adaptive_avg_pool2d(x, output_size)
    elif pool_type == 'avgmax':
        x = adaptive_avgmax_pool2d(x, output_size)
    elif pool_type == 'catavgmax':
        x = adaptive_catavgmax_pool2d(x, output_size)
    elif pool_type == 'max':
        x = F.adaptive_max_pool2d(x, output_size)
    else:
        assert False, 'Invalid pool type: %s' % pool_type
    return x


class FastAdaptiveAvgPool(nn.Module):
    def __init__(self, flatten: bool = False, input_fmt: F = 'NCHW'):
        super(FastAdaptiveAvgPool, self).__init__()
        self.flatten = flatten
        self.dim = get_spatial_dim(input_fmt)

    def forward(self, x):
        return x.mean(self.dim, keepdim=not self.flatten)


class FastAdaptiveMaxPool(nn.Module):
    def __init__(self, flatten: bool = False, input_fmt: str = 'NCHW'):
        super(FastAdaptiveMaxPool, self).__init__()
        self.flatten = flatten
        self.dim = get_spatial_dim(input_fmt)

    def forward(self, x):
        return x.amax(self.dim, keepdim=not self.flatten)


class FastAdaptiveAvgMaxPool(nn.Module):
    def __init__(self, flatten: bool = False, input_fmt: str = 'NCHW'):
        super(FastAdaptiveAvgMaxPool, self).__init__()
        self.flatten = flatten
        self.dim = get_spatial_dim(input_fmt)

    def forward(self, x):
        x_avg = x.mean(self.dim, keepdim=not self.flatten)
        x_max = x.amax(self.dim, keepdim=not self.flatten)
        return 0.5 * x_avg + 0.5 * x_max


class FastAdaptiveCatAvgMaxPool(nn.Module):
    def __init__(self, flatten: bool = False, input_fmt: str = 'NCHW'):
        super(FastAdaptiveCatAvgMaxPool, self).__init__()
        self.flatten = flatten
        self.dim_reduce = get_spatial_dim(input_fmt)
        if flatten:
            self.dim_cat = 1
        else:
            self.dim_cat = get_channel_dim(input_fmt)

    def forward(self, x):
        x_avg = x.mean(self.dim_reduce, keepdim=not self.flatten)
        x_max = x.amax(self.dim_reduce, keepdim=not self.flatten)
        return torch.cat((x_avg, x_max), self.dim_cat)


class AdaptiveAvgMaxPool2d(nn.Module):
    def __init__(self, output_size: _int_tuple_2_t = 1):
        super(AdaptiveAvgMaxPool2d, self).__init__()
        self.output_size = output_size

    def forward(self, x):
        return adaptive_avgmax_pool2d(x, self.output_size)


class AdaptiveCatAvgMaxPool2d(nn.Module):
    def __init__(self, output_size: _int_tuple_2_t = 1):
        super(AdaptiveCatAvgMaxPool2d, self).__init__()
        self.output_size = output_size

    def forward(self, x):
        return adaptive_catavgmax_pool2d(x, self.output_size)


class SelectAdaptivePool2d(nn.Module):
    """Selectable global pooling layer with dynamic input kernel size
    """
    def __init__(
            self,
            output_size: _int_tuple_2_t = 1,
            pool_type: str = 'fast',
            flatten: bool = False,
            input_fmt: str = 'NCHW',
    ):
        super(SelectAdaptivePool2d, self).__init__()
        assert input_fmt in ('NCHW', 'NHWC')
        self.pool_type = pool_type or ''  # convert other falsy values to empty string for consistent TS typing
        if not pool_type:
            self.pool = nn.Identity()  # pass through
            self.flatten = nn.Flatten(1) if flatten else nn.Identity()
        elif pool_type.startswith('fast') or input_fmt != 'NCHW':
            assert output_size == 1, 'Fast pooling and non NCHW input formats require output_size == 1.'
            if pool_type.endswith('catavgmax'):
                self.pool = FastAdaptiveCatAvgMaxPool(flatten, input_fmt=input_fmt)
            elif pool_type.endswith('avgmax'):
                self.pool = FastAdaptiveAvgMaxPool(flatten, input_fmt=input_fmt)
            elif pool_type.endswith('max'):
                self.pool = FastAdaptiveMaxPool(flatten, input_fmt=input_fmt)
            else:
                self.pool = FastAdaptiveAvgPool(flatten, input_fmt=input_fmt)
            self.flatten = nn.Identity()
<<<<<<< HEAD
        elif pool_type == 'avg':
            self.pool = nn.AdaptiveAvgPool2d(output_size)
        elif pool_type == 'avg1d':
            self.pool = nn.AdaptiveAvgPool1d(output_size)
        elif pool_type == 'avg3d':
            self.pool = nn.AdaptiveAvgPool3d(output_size)
        elif pool_type == 'avgmax':
            self.pool = AdaptiveAvgMaxPool2d(output_size)
        elif pool_type == 'catavgmax':
            self.pool = AdaptiveCatAvgMaxPool2d(output_size)
        elif pool_type == 'max':
            self.pool = nn.AdaptiveMaxPool2d(output_size)
=======
>>>>>>> 88889de9
        else:
            assert input_fmt == 'NCHW'
            if pool_type == 'avgmax':
                self.pool = AdaptiveAvgMaxPool2d(output_size)
            elif pool_type == 'catavgmax':
                self.pool = AdaptiveCatAvgMaxPool2d(output_size)
            elif pool_type == 'max':
                self.pool = nn.AdaptiveMaxPool2d(output_size)
            else:
                self.pool = nn.AdaptiveAvgPool2d(output_size)
            self.flatten = nn.Flatten(1) if flatten else nn.Identity()

    def is_identity(self):
        return not self.pool_type

    def forward(self, x):
        x = self.pool(x)
        x = self.flatten(x)
        return x

    def feat_mult(self):
        return adaptive_pool_feat_mult(self.pool_type)

    def __repr__(self):
        return self.__class__.__name__ + '(' \
               + 'pool_type=' + self.pool_type \
               + ', flatten=' + str(self.flatten) + ')'
<|MERGE_RESOLUTION|>--- conflicted
+++ resolved
@@ -148,21 +148,6 @@
             else:
                 self.pool = FastAdaptiveAvgPool(flatten, input_fmt=input_fmt)
             self.flatten = nn.Identity()
-<<<<<<< HEAD
-        elif pool_type == 'avg':
-            self.pool = nn.AdaptiveAvgPool2d(output_size)
-        elif pool_type == 'avg1d':
-            self.pool = nn.AdaptiveAvgPool1d(output_size)
-        elif pool_type == 'avg3d':
-            self.pool = nn.AdaptiveAvgPool3d(output_size)
-        elif pool_type == 'avgmax':
-            self.pool = AdaptiveAvgMaxPool2d(output_size)
-        elif pool_type == 'catavgmax':
-            self.pool = AdaptiveCatAvgMaxPool2d(output_size)
-        elif pool_type == 'max':
-            self.pool = nn.AdaptiveMaxPool2d(output_size)
-=======
->>>>>>> 88889de9
         else:
             assert input_fmt == 'NCHW'
             if pool_type == 'avgmax':
