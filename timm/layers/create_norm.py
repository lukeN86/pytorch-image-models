""" Norm Layer Factory

Create norm modules by string (to mirror create_act and creat_norm-act fns)

Copyright 2022 Ross Wightman
"""
import functools
import types
from typing import Type

import torch.nn as nn

<<<<<<< HEAD
from .norm import GroupNorm, GroupNorm1, LayerNorm, LayerNorm2d, BatchNorm2dCl, LayerNormAcrossScales, BatchNormAcrossScales
=======
from .norm import GroupNorm, GroupNorm1, LayerNorm, LayerNorm2d, RmsNorm
from torchvision.ops.misc import FrozenBatchNorm2d
>>>>>>> 88889de9

_NORM_MAP = dict(
    batchnorm=nn.BatchNorm2d,
    batchnorm2d=nn.BatchNorm2d,
    batchnorm1d=nn.BatchNorm1d,
    groupnorm=GroupNorm,
    groupnorm1=GroupNorm1,
    layernorm=LayerNorm,
    layernorm2d=LayerNorm2d,
<<<<<<< HEAD
    batchnorm2dcl=BatchNorm2dCl,
    layernormas=LayerNormAcrossScales,
    batchnormas=BatchNormAcrossScales
=======
    rmsnorm=RmsNorm,
    frozenbatchnorm2d=FrozenBatchNorm2d,
>>>>>>> 88889de9
)
_NORM_TYPES = {m for n, m in _NORM_MAP.items()}


def create_norm_layer(layer_name, num_features, **kwargs):
    layer = get_norm_layer(layer_name)
    layer_instance = layer(num_features, **kwargs)
    return layer_instance


def get_norm_layer(norm_layer):
    if norm_layer is None:
        return None
    assert isinstance(norm_layer, (type, str, types.FunctionType, functools.partial))
    norm_kwargs = {}

    # unbind partial fn, so args can be rebound later
    if isinstance(norm_layer, functools.partial):
        norm_kwargs.update(norm_layer.keywords)
        norm_layer = norm_layer.func

    if isinstance(norm_layer, str):
        if not norm_layer:
            return None
        layer_name = norm_layer.replace('_', '')
        norm_layer = _NORM_MAP[layer_name]
    else:
        norm_layer = norm_layer

    if norm_kwargs:
        norm_layer = functools.partial(norm_layer, **norm_kwargs)  # bind/rebind args
    return norm_layer<|MERGE_RESOLUTION|>--- conflicted
+++ resolved
@@ -10,12 +10,11 @@
 
 import torch.nn as nn
 
-<<<<<<< HEAD
+
 from .norm import GroupNorm, GroupNorm1, LayerNorm, LayerNorm2d, BatchNorm2dCl, LayerNormAcrossScales, BatchNormAcrossScales
-=======
 from .norm import GroupNorm, GroupNorm1, LayerNorm, LayerNorm2d, RmsNorm
 from torchvision.ops.misc import FrozenBatchNorm2d
->>>>>>> 88889de9
+
 
 _NORM_MAP = dict(
     batchnorm=nn.BatchNorm2d,
@@ -25,14 +24,11 @@
     groupnorm1=GroupNorm1,
     layernorm=LayerNorm,
     layernorm2d=LayerNorm2d,
-<<<<<<< HEAD
     batchnorm2dcl=BatchNorm2dCl,
     layernormas=LayerNormAcrossScales,
-    batchnormas=BatchNormAcrossScales
-=======
+    batchnormas=BatchNormAcrossScales,
     rmsnorm=RmsNorm,
     frozenbatchnorm2d=FrozenBatchNorm2d,
->>>>>>> 88889de9
 )
 _NORM_TYPES = {m for n, m in _NORM_MAP.items()}
 
