#!/usr/bin/env python3
""" ImageNet Training Script

This is intended to be a lean and easily modifiable ImageNet training script that reproduces ImageNet
training results with some of the latest networks and training techniques. It favours canonical PyTorch
and standard Python style over trying to be able to 'do it all.' That said, it offers quite a few speed
and training result improvements over the usual PyTorch example scripts. Repurpose as you see fit.

This script was started from an early version of the PyTorch ImageNet example
(https://github.com/pytorch/examples/tree/master/imagenet)

NVIDIA CUDA specific speedups adopted from NVIDIA Apex examples
(https://github.com/NVIDIA/apex/tree/master/examples/imagenet)

Hacked together by / Copyright 2020 Ross Wightman (https://github.com/rwightman)
"""
import argparse
import json
import logging
import os
import time
from collections import OrderedDict
from contextlib import suppress
from datetime import datetime
from functools import partial

import numpy as np
import torch
import torch.nn as nn
import torchvision.utils
import yaml
from torch.nn.parallel import DistributedDataParallel as NativeDDP

from timm import utils
from timm.data import create_dataset, create_loader, resolve_data_config, Mixup, FastCollateMixup, AugMixDataset
from timm.layers import convert_splitbn_model, convert_sync_batchnorm, set_fast_norm
from timm.loss import JsdCrossEntropy, SoftTargetCrossEntropy, BinaryCrossEntropy, LabelSmoothingCrossEntropy
from timm.models import create_model, safe_model_name, resume_checkpoint, load_checkpoint, model_parameters
from timm.optim import create_optimizer_v2, optimizer_kwargs
from timm.scheduler import create_scheduler_v2, scheduler_kwargs
from timm.data.partial_dataset import PartialDataset
from timm.utils import ApexScaler, NativeScaler

try:
    from apex import amp
    from apex.parallel import DistributedDataParallel as ApexDDP
    from apex.parallel import convert_syncbn_model
    has_apex = True
except ImportError:
    has_apex = False

has_native_amp = False
try:
    if getattr(torch.cuda.amp, 'autocast') is not None:
        has_native_amp = True
except AttributeError:
    pass

try:
    import wandb
    has_wandb = True
except ImportError:
    has_wandb = False

try:
    from functorch.compile import memory_efficient_fusion
    has_functorch = True
except ImportError as e:
    has_functorch = False

has_compile = hasattr(torch, 'compile')


_logger = logging.getLogger('train')

# The first arg parser parses out only the --config argument, this argument is used to
# load a yaml file containing key-values that override the defaults for the main parser below
config_parser = parser = argparse.ArgumentParser(description='Training Config', add_help=False)
parser.add_argument('-c', '--config', default='', type=str, metavar='FILE',
                    help='YAML config file specifying default arguments')


parser = argparse.ArgumentParser(description='PyTorch ImageNet Training')

# Dataset parameters
group = parser.add_argument_group('Dataset parameters')
# Keep this argument outside the dataset group because it is positional.
parser.add_argument('data', nargs='?', metavar='DIR', const=None,
                    help='path to dataset (positional is *deprecated*, use --data-dir)')
parser.add_argument('--data-dir', metavar='DIR',
                    help='path to dataset (root dir)')
parser.add_argument('--dataset', metavar='NAME', default='',
                    help='dataset type + name ("<type>/<name>") (default: ImageFolder or ImageTar if empty)')
group.add_argument('--train-split', metavar='NAME', default='train',
                   help='dataset train split (default: train)')
group.add_argument('--val-split', metavar='NAME', default='validation',
                   help='dataset validation split (default: validation)')
parser.add_argument('--train-num-samples', default=None, type=int,
                    metavar='N', help='Manually specify num samples in train split, for IterableDatasets.')
parser.add_argument('--val-num-samples', default=None, type=int,
                    metavar='N', help='Manually specify num samples in validation split, for IterableDatasets.')
group.add_argument('--dataset-download', action='store_true', default=False,
                   help='Allow download of dataset for torch/ and tfds/ datasets that support it.')
group.add_argument('--class-map', default='', type=str, metavar='FILENAME',
                   help='path to class to idx mapping file (default: "")')
<<<<<<< HEAD
parser.add_argument('--partial_data_ratio', default=1., type=float,
                    help='Only train using partial_data_ratio fraction of the training data (default 1. = all data)')
=======
group.add_argument('--input-img-mode', default=None, type=str,
                   help='Dataset image conversion mode for input images.')
group.add_argument('--input-key', default=None, type=str,
                   help='Dataset key for input images.')
group.add_argument('--target-key', default=None, type=str,
                   help='Dataset key for target labels.')
>>>>>>> 88889de9

# Model parameters
group = parser.add_argument_group('Model parameters')
group.add_argument('--model', default='resnet50', type=str, metavar='MODEL',
                   help='Name of model to train (default: "resnet50")')
group.add_argument('--pretrained', action='store_true', default=False,
                   help='Start with pretrained version of specified network (if avail)')
group.add_argument('--pretrained-path', default=None, type=str,
                   help='Load this checkpoint as if they were the pretrained weights (with adaptation).')
group.add_argument('--initial-checkpoint', default='', type=str, metavar='PATH',
                   help='Load this checkpoint into model after initialization (default: none)')
group.add_argument('--resume', default='', type=str, metavar='PATH',
                   help='Resume full model and optimizer state from checkpoint (default: none)')
group.add_argument('--no-resume-opt', action='store_true', default=False,
                   help='prevent resume of optimizer state when resuming model')
group.add_argument('--num-classes', type=int, default=None, metavar='N',
                   help='number of label classes (Model default if None)')
group.add_argument('--gp', default=None, type=str, metavar='POOL',
                   help='Global pool type, one of (fast, avg, max, avgmax, avgmaxc). Model default if None.')
group.add_argument('--img-size', type=int, default=None, metavar='N',
                   help='Image size (default: None => model default)')
group.add_argument('--in-chans', type=int, default=None, metavar='N',
                   help='Image input channels (default: None => 3)')
group.add_argument('--input-size', default=None, nargs=3, type=int,
                   metavar='N N N',
                   help='Input all image dimensions (d h w, e.g. --input-size 3 224 224), uses model default if empty')
group.add_argument('--crop-pct', default=None, type=float,
                   metavar='N', help='Input image center crop percent (for validation only)')
group.add_argument('--mean', type=float, nargs='+', default=None, metavar='MEAN',
                   help='Override mean pixel value of dataset')
group.add_argument('--std', type=float, nargs='+', default=None, metavar='STD',
                   help='Override std deviation of dataset')
group.add_argument('--interpolation', default='', type=str, metavar='NAME',
                   help='Image resize interpolation type (overrides model)')
group.add_argument('-b', '--batch-size', type=int, default=128, metavar='N',
                   help='Input batch size for training (default: 128)')
group.add_argument('-vb', '--validation-batch-size', type=int, default=None, metavar='N',
                   help='Validation batch size override (default: None)')
group.add_argument('--channels-last', action='store_true', default=False,
                   help='Use channels_last memory layout')
group.add_argument('--fuser', default='', type=str,
                   help="Select jit fuser. One of ('', 'te', 'old', 'nvfuser')")
group.add_argument('--grad-accum-steps', type=int, default=1, metavar='N',
                   help='The number of steps to accumulate gradients (default: 1)')
group.add_argument('--grad-checkpointing', action='store_true', default=False,
                   help='Enable gradient checkpointing through model blocks/stages')
group.add_argument('--fast-norm', default=False, action='store_true',
                   help='enable experimental fast-norm')
group.add_argument('--arch-code', default=None, type=str, metavar='ARCHCODE',
                   help='Architecture code')
group.add_argument('--model-kwargs', nargs='*', default={}, action=utils.ParseKwargs)
group.add_argument('--head-init-scale', default=None, type=float,
                   help='Head initialization scale')
group.add_argument('--head-init-bias', default=None, type=float,
                   help='Head initialization bias value')

# scripting / codegen
scripting_group = group.add_mutually_exclusive_group()
scripting_group.add_argument('--torchscript', dest='torchscript', action='store_true',
                             help='torch.jit.script the full model')
scripting_group.add_argument('--torchcompile', nargs='?', type=str, default=None, const='inductor',
                             help="Enable compilation w/ specified backend (default: inductor).")

# Optimizer parameters
group = parser.add_argument_group('Optimizer parameters')
group.add_argument('--opt', default='sgd', type=str, metavar='OPTIMIZER',
                   help='Optimizer (default: "sgd")')
group.add_argument('--opt-eps', default=None, type=float, metavar='EPSILON',
                   help='Optimizer Epsilon (default: None, use opt default)')
group.add_argument('--opt-betas', default=None, type=float, nargs='+', metavar='BETA',
                   help='Optimizer Betas (default: None, use opt default)')
group.add_argument('--momentum', type=float, default=0.9, metavar='M',
                   help='Optimizer momentum (default: 0.9)')
group.add_argument('--weight-decay', type=float, default=2e-5,
                   help='weight decay (default: 2e-5)')
group.add_argument('--clip-grad', type=float, default=None, metavar='NORM',
                   help='Clip gradient norm (default: None, no clipping)')
group.add_argument('--clip-mode', type=str, default='norm',
                   help='Gradient clipping mode. One of ("norm", "value", "agc")')
group.add_argument('--layer-decay', type=float, default=None,
                   help='layer-wise learning rate decay (default: None)')
group.add_argument('--opt-kwargs', nargs='*', default={}, action=utils.ParseKwargs)

# Learning rate schedule parameters
group = parser.add_argument_group('Learning rate schedule parameters')
group.add_argument('--sched', type=str, default='cosine', metavar='SCHEDULER',
                   help='LR scheduler (default: "step"')
group.add_argument('--sched-on-updates', action='store_true', default=False,
                   help='Apply LR scheduler step on update instead of epoch end.')
group.add_argument('--lr', type=float, default=None, metavar='LR',
                   help='learning rate, overrides lr-base if set (default: None)')
group.add_argument('--lr-base', type=float, default=0.1, metavar='LR',
                   help='base learning rate: lr = lr_base * global_batch_size / base_size')
group.add_argument('--lr-base-size', type=int, default=256, metavar='DIV',
                   help='base learning rate batch size (divisor, default: 256).')
group.add_argument('--lr-base-scale', type=str, default='', metavar='SCALE',
                   help='base learning rate vs batch_size scaling ("linear", "sqrt", based on opt if empty)')
group.add_argument('--lr-noise', type=float, nargs='+', default=None, metavar='pct, pct',
                   help='learning rate noise on/off epoch percentages')
group.add_argument('--lr-noise-pct', type=float, default=0.67, metavar='PERCENT',
                   help='learning rate noise limit percent (default: 0.67)')
group.add_argument('--lr-noise-std', type=float, default=1.0, metavar='STDDEV',
                   help='learning rate noise std-dev (default: 1.0)')
group.add_argument('--lr-cycle-mul', type=float, default=1.0, metavar='MULT',
                   help='learning rate cycle len multiplier (default: 1.0)')
group.add_argument('--lr-cycle-decay', type=float, default=0.5, metavar='MULT',
                   help='amount to decay each learning rate cycle (default: 0.5)')
group.add_argument('--lr-cycle-limit', type=int, default=1, metavar='N',
                   help='learning rate cycle limit, cycles enabled if > 1')
group.add_argument('--lr-k-decay', type=float, default=1.0,
                   help='learning rate k-decay for cosine/poly (default: 1.0)')
group.add_argument('--warmup-lr', type=float, default=1e-5, metavar='LR',
                   help='warmup learning rate (default: 1e-5)')
group.add_argument('--min-lr', type=float, default=0, metavar='LR',
                   help='lower lr bound for cyclic schedulers that hit 0 (default: 0)')
group.add_argument('--epochs', type=int, default=300, metavar='N',
                   help='number of epochs to train (default: 300)')
group.add_argument('--epoch-repeats', type=float, default=0., metavar='N',
                   help='epoch repeat multiplier (number of times to repeat dataset epoch per train epoch).')
group.add_argument('--start-epoch', default=None, type=int, metavar='N',
                   help='manual epoch number (useful on restarts)')
group.add_argument('--decay-milestones', default=[90, 180, 270], type=int, nargs='+', metavar="MILESTONES",
                   help='list of decay epoch indices for multistep lr. must be increasing')
group.add_argument('--decay-epochs', type=float, default=90, metavar='N',
                   help='epoch interval to decay LR')
group.add_argument('--warmup-epochs', type=int, default=5, metavar='N',
                   help='epochs to warmup LR, if scheduler supports')
group.add_argument('--warmup-prefix', action='store_true', default=False,
                   help='Exclude warmup period from decay schedule.'),
group.add_argument('--cooldown-epochs', type=int, default=0, metavar='N',
                   help='epochs to cooldown LR at min_lr, after cyclic schedule ends')
group.add_argument('--patience-epochs', type=int, default=10, metavar='N',
                   help='patience epochs for Plateau LR scheduler (default: 10)')
group.add_argument('--decay-rate', '--dr', type=float, default=0.1, metavar='RATE',
                   help='LR decay rate (default: 0.1)')

# Augmentation & regularization parameters
group = parser.add_argument_group('Augmentation and regularization parameters')
group.add_argument('--no-aug', action='store_true', default=False,
                   help='Disable all training augmentation, override other train aug args')
group.add_argument('--train-crop-mode', type=str, default=None,
                   help='Crop-mode in train'),
group.add_argument('--scale', type=float, nargs='+', default=[0.08, 1.0], metavar='PCT',
                   help='Random resize scale (default: 0.08 1.0)')
group.add_argument('--ratio', type=float, nargs='+', default=[3. / 4., 4. / 3.], metavar='RATIO',
                   help='Random resize aspect ratio (default: 0.75 1.33)')
group.add_argument('--hflip', type=float, default=0.5,
                   help='Horizontal flip training aug probability')
group.add_argument('--vflip', type=float, default=0.,
                   help='Vertical flip training aug probability')
group.add_argument('--color-jitter', type=float, default=0.4, metavar='PCT',
                   help='Color jitter factor (default: 0.4)')
group.add_argument('--color-jitter-prob', type=float, default=None, metavar='PCT',
                   help='Probability of applying any color jitter.')
group.add_argument('--grayscale-prob', type=float, default=None, metavar='PCT',
                   help='Probability of applying random grayscale conversion.')
group.add_argument('--gaussian-blur-prob', type=float, default=None, metavar='PCT',
                   help='Probability of applying gaussian blur.')
group.add_argument('--aa', type=str, default=None, metavar='NAME',
                   help='Use AutoAugment policy. "v0" or "original". (default: None)'),
group.add_argument('--aug-repeats', type=float, default=0,
                   help='Number of augmentation repetitions (distributed training only) (default: 0)')
group.add_argument('--aug-splits', type=int, default=0,
                   help='Number of augmentation splits (default: 0, valid: 0 or >=2)')
group.add_argument('--jsd-loss', action='store_true', default=False,
                   help='Enable Jensen-Shannon Divergence + CE loss. Use with `--aug-splits`.')
group.add_argument('--bce-loss', action='store_true', default=False,
                   help='Enable BCE loss w/ Mixup/CutMix use.')
group.add_argument('--bce-sum', action='store_true', default=False,
                   help='Sum over classes when using BCE loss.')
group.add_argument('--bce-target-thresh', type=float, default=None,
                   help='Threshold for binarizing softened BCE targets (default: None, disabled).')
group.add_argument('--bce-pos-weight', type=float, default=None,
                   help='Positive weighting for BCE loss.')
group.add_argument('--reprob', type=float, default=0., metavar='PCT',
                   help='Random erase prob (default: 0.)')
group.add_argument('--remode', type=str, default='pixel',
                   help='Random erase mode (default: "pixel")')
group.add_argument('--recount', type=int, default=1,
                   help='Random erase count (default: 1)')
group.add_argument('--resplit', action='store_true', default=False,
                   help='Do not random erase first (clean) augmentation split')
group.add_argument('--mixup', type=float, default=0.0,
                   help='mixup alpha, mixup enabled if > 0. (default: 0.)')
group.add_argument('--cutmix', type=float, default=0.0,
                   help='cutmix alpha, cutmix enabled if > 0. (default: 0.)')
group.add_argument('--cutmix-minmax', type=float, nargs='+', default=None,
                   help='cutmix min/max ratio, overrides alpha and enables cutmix if set (default: None)')
group.add_argument('--mixup-prob', type=float, default=1.0,
                   help='Probability of performing mixup or cutmix when either/both is enabled')
group.add_argument('--mixup-switch-prob', type=float, default=0.5,
                   help='Probability of switching to cutmix when both mixup and cutmix enabled')
group.add_argument('--mixup-mode', type=str, default='batch',
                   help='How to apply mixup/cutmix params. Per "batch", "pair", or "elem"')
group.add_argument('--mixup-off-epoch', default=0, type=int, metavar='N',
                   help='Turn off mixup after this epoch, disabled if 0 (default: 0)')
group.add_argument('--smoothing', type=float, default=0.1,
                   help='Label smoothing (default: 0.1)')
group.add_argument('--train-interpolation', type=str, default='random',
                   help='Training interpolation (random, bilinear, bicubic default: "random")')
group.add_argument('--drop', type=float, default=0.0, metavar='PCT',
                   help='Dropout rate (default: 0.)')
group.add_argument('--drop-connect', type=float, default=None, metavar='PCT',
                   help='Drop connect rate, DEPRECATED, use drop-path (default: None)')
group.add_argument('--drop-path', type=float, default=None, metavar='PCT',
                   help='Drop path rate (default: None)')
group.add_argument('--drop-block', type=float, default=None, metavar='PCT',
                   help='Drop block rate (default: None)')

# Batch norm parameters (only works with gen_efficientnet based models currently)
group = parser.add_argument_group('Batch norm parameters', 'Only works with gen_efficientnet based models currently.')
group.add_argument('--bn-momentum', type=float, default=None,
                   help='BatchNorm momentum override (if not None)')
group.add_argument('--bn-eps', type=float, default=None,
                   help='BatchNorm epsilon override (if not None)')
group.add_argument('--sync-bn', action='store_true',
                   help='Enable NVIDIA Apex or Torch synchronized BatchNorm.')
group.add_argument('--dist-bn', type=str, default='reduce',
                   help='Distribute BatchNorm stats between nodes after each epoch ("broadcast", "reduce", or "")')
group.add_argument('--split-bn', action='store_true',
                   help='Enable separate BN layers per augmentation split.')

# Model Exponential Moving Average
group = parser.add_argument_group('Model exponential moving average parameters')
group.add_argument('--model-ema', action='store_true', default=False,
                   help='Enable tracking moving average of model weights')
group.add_argument('--model-ema-force-cpu', action='store_true', default=False,
                   help='Force ema to be tracked on CPU, rank=0 node only. Disables EMA validation.')
group.add_argument('--model-ema-decay', type=float, default=0.9998,
                   help='decay factor for model weights moving average (default: 0.9998)')

# Misc
group = parser.add_argument_group('Miscellaneous parameters')
group.add_argument('--seed', type=int, default=42, metavar='S',
                   help='random seed (default: 42)')
group.add_argument('--worker-seeding', type=str, default='all',
                   help='worker seed mode (default: all)')
group.add_argument('--log-interval', type=int, default=50, metavar='N',
                   help='how many batches to wait before logging training status')
group.add_argument('--recovery-interval', type=int, default=0, metavar='N',
                   help='how many batches to wait before writing recovery checkpoint')
group.add_argument('--checkpoint-hist', type=int, default=10, metavar='N',
                   help='number of checkpoints to keep (default: 10)')
group.add_argument('-j', '--workers', type=int, default=4, metavar='N',
                   help='how many training processes to use (default: 4)')
group.add_argument('--save-images', action='store_true', default=False,
                   help='save images of input bathes every log interval for debugging')
group.add_argument('--amp', action='store_true', default=False,
                   help='use NVIDIA Apex AMP or Native AMP for mixed precision training')
group.add_argument('--amp-dtype', default='float16', type=str,
                   help='lower precision AMP dtype (default: float16)')
group.add_argument('--amp-impl', default='native', type=str,
                   help='AMP impl to use, "native" or "apex" (default: native)')
group.add_argument('--no-ddp-bb', action='store_true', default=False,
                   help='Force broadcast buffers for native DDP to off.')
group.add_argument('--synchronize-step', action='store_true', default=False,
                   help='torch.cuda.synchronize() end of each step')
group.add_argument('--pin-mem', action='store_true', default=False,
                   help='Pin CPU memory in DataLoader for more efficient (sometimes) transfer to GPU.')
group.add_argument('--no-prefetcher', action='store_true', default=False,
                   help='disable fast prefetcher')
group.add_argument('--output', default='', type=str, metavar='PATH',
                   help='path to output folder (default: none, current dir)')
group.add_argument('--experiment', default='', type=str, metavar='NAME',
                   help='name of train experiment, name of sub-folder for output')
group.add_argument('--eval-metric', default='top1', type=str, metavar='EVAL_METRIC',
                   help='Best metric (default: "top1"')
group.add_argument('--tta', type=int, default=0, metavar='N',
                   help='Test/inference time augmentation (oversampling) factor. 0=None (default: 0)')
group.add_argument("--local_rank", default=0, type=int)
group.add_argument('--use-multi-epochs-loader', action='store_true', default=False,
                   help='use the multi-epochs-loader to save time at the beginning of every epoch')
group.add_argument('--log-wandb', action='store_true', default=False,
                   help='log training and validation metrics to wandb')
group.add_argument('--wandb-runid', default='', type=str,  help='WandDB run_id to resume the run')
group.add_argument('--find-unused-parameters', action='store_true', default=False,
                   help='Find unused parameters in DDP')







def _parse_args():
    # Do we have a config file to parse?
    args_config, remaining = config_parser.parse_known_args()
    if args_config.config:
        with open(args_config.config, 'r') as f:
            cfg = yaml.safe_load(f)
            parser.set_defaults(**cfg)

    # The main arg parser parses the rest of the args, the usual
    # defaults will have been overridden if config file specified.
    args = parser.parse_args(remaining)

    # Cache the args as a text string to save them in the output dir later
    args_text = yaml.safe_dump(args.__dict__, default_flow_style=False)
    return args, args_text


def main():
    utils.setup_default_logging()
    args, args_text = _parse_args()

    if torch.cuda.is_available():
        torch.backends.cuda.matmul.allow_tf32 = True
        torch.backends.cudnn.benchmark = True

    args.prefetcher = not args.no_prefetcher
    args.grad_accum_steps = max(1, args.grad_accum_steps)
    device = utils.init_distributed_device(args)
    if args.distributed:
        _logger.info(
            'Training in distributed mode with multiple processes, 1 device per process.'
            f'Process {args.rank}, total {args.world_size}, device {args.device}.')
    else:
        _logger.info(f'Training with a single process on 1 device ({args.device}).')
    assert args.rank >= 0

    # resolve AMP arguments based on PyTorch / Apex availability
    use_amp = None
    amp_dtype = torch.float16
    if args.amp:
        if args.amp_impl == 'apex':
            assert has_apex, 'AMP impl specified as APEX but APEX is not installed.'
            use_amp = 'apex'
            assert args.amp_dtype == 'float16'
        else:
            assert has_native_amp, 'Please update PyTorch to a version with native AMP (or use APEX).'
            use_amp = 'native'
            assert args.amp_dtype in ('float16', 'bfloat16')
        if args.amp_dtype == 'bfloat16':
            amp_dtype = torch.bfloat16

    utils.random_seed(args.seed, args.rank)

    if args.fuser:
        utils.set_jit_fuser(args.fuser)
    if args.fast_norm:
        set_fast_norm()

    in_chans = 3
    if args.in_chans is not None:
        in_chans = args.in_chans
    elif args.input_size is not None:
        in_chans = args.input_size[0]

    factory_kwargs = {}
    if args.pretrained_path:
        # merge with pretrained_cfg of model, 'file' has priority over 'url' and 'hf_hub'.
        factory_kwargs['pretrained_cfg_overlay'] = dict(
            file=args.pretrained_path,
            num_classes=-1,  # force head adaptation
        )

    model = create_model(
        args.model,
        pretrained=args.pretrained,
        in_chans=in_chans,
        num_classes=args.num_classes,
        drop_rate=args.drop,
        drop_path_rate=args.drop_path,
        drop_block_rate=args.drop_block,
        global_pool=args.gp,
        bn_momentum=args.bn_momentum,
        bn_eps=args.bn_eps,
        scriptable=args.torchscript,
        checkpoint_path=args.initial_checkpoint,
<<<<<<< HEAD
        arch_code = args.arch_code,
=======
        **factory_kwargs,
>>>>>>> 88889de9
        **args.model_kwargs,
    )
    if args.head_init_scale is not None:
        with torch.no_grad():
            model.get_classifier().weight.mul_(args.head_init_scale)
            model.get_classifier().bias.mul_(args.head_init_scale)
    if args.head_init_bias is not None:
        nn.init.constant_(model.get_classifier().bias, args.head_init_bias)

    if args.num_classes is None:
        assert hasattr(model, 'num_classes'), 'Model must have `num_classes` attr if not set on cmd line/config.'
        args.num_classes = model.num_classes  # FIXME handle model default vs config num_classes more elegantly

    if args.grad_checkpointing:
        model.set_grad_checkpointing(enable=True)

    if utils.is_primary(args):
        _logger.info(
            f'Model {safe_model_name(args.model)} {args.arch_code or ""} created, param count:{sum([m.numel() for m in model.parameters()])}')

    data_config = resolve_data_config(vars(args), model=model, verbose=utils.is_primary(args))

    # setup augmentation batch splits for contrastive loss or split bn
    num_aug_splits = 0
    if args.aug_splits > 0:
        assert args.aug_splits > 1, 'A split of 1 makes no sense'
        num_aug_splits = args.aug_splits

    # enable split bn (separate bn stats per batch-portion)
    if args.split_bn:
        assert num_aug_splits > 1 or args.resplit
        model = convert_splitbn_model(model, max(num_aug_splits, 2))

    # move model to GPU, enable channels last layout if set
    model.to(device=device)
    if args.channels_last:
        model.to(memory_format=torch.channels_last)

    print(model)

    # setup synchronized BatchNorm for distributed training
    if args.distributed and args.sync_bn:
        args.dist_bn = ''  # disable dist_bn when sync BN active
        assert not args.split_bn
        if has_apex and use_amp == 'apex':
            # Apex SyncBN used with Apex AMP
            # WARNING this won't currently work with models using BatchNormAct2d
            model = convert_syncbn_model(model)
        else:
            model = convert_sync_batchnorm(model)
        if utils.is_primary(args):
            _logger.info(
                'Converted model to use Synchronized BatchNorm. WARNING: You may have issues if using '
                'zero initialized BN layers (enabled by default for ResNets) while sync-bn enabled.')

    if args.torchscript:
        assert not args.torchcompile
        assert not use_amp == 'apex', 'Cannot use APEX AMP with torchscripted model'
        assert not args.sync_bn, 'Cannot use SyncBatchNorm with torchscripted model'
        model = torch.jit.script(model)

    if not args.lr:
        global_batch_size = args.batch_size * args.world_size * args.grad_accum_steps
        batch_ratio = global_batch_size / args.lr_base_size
        if not args.lr_base_scale:
            on = args.opt.lower()
            args.lr_base_scale = 'sqrt' if any([o in on for o in ('ada', 'lamb')]) else 'linear'
        if args.lr_base_scale == 'sqrt':
            batch_ratio = batch_ratio ** 0.5
        args.lr = args.lr_base * batch_ratio
        if utils.is_primary(args):
            _logger.info(
                f'Learning rate ({args.lr}) calculated from base learning rate ({args.lr_base}) '
                f'and effective global batch size ({global_batch_size}) with {args.lr_base_scale} scaling.')

    optimizer = create_optimizer_v2(
        model,
        **optimizer_kwargs(cfg=args),
        **args.opt_kwargs,
    )

    # setup automatic mixed-precision (AMP) loss scaling and op casting
    amp_autocast = suppress  # do nothing
    loss_scaler = None
    if use_amp == 'apex':
        assert device.type == 'cuda'
        model, optimizer = amp.initialize(model, optimizer, opt_level='O1')
        loss_scaler = ApexScaler()
        if utils.is_primary(args):
            _logger.info('Using NVIDIA APEX AMP. Training in mixed precision.')
    elif use_amp == 'native':
        try:
            amp_autocast = partial(torch.autocast, device_type=device.type, dtype=amp_dtype)
        except (AttributeError, TypeError):
            # fallback to CUDA only AMP for PyTorch < 1.10
            assert device.type == 'cuda'
            amp_autocast = torch.cuda.amp.autocast
        if device.type == 'cuda' and amp_dtype == torch.float16:
            # loss scaler only used for float16 (half) dtype, bfloat16 does not need it
            loss_scaler = NativeScaler()
        if utils.is_primary(args):
            _logger.info('Using native Torch AMP. Training in mixed precision.')
    else:
        if utils.is_primary(args):
            _logger.info('AMP not enabled. Training in float32.')

    # optionally resume from a checkpoint
    resume_epoch = None
    if args.resume:
        resume_epoch = resume_checkpoint(
            model,
            args.resume,
            optimizer=None if args.no_resume_opt else optimizer,
            loss_scaler=None if args.no_resume_opt else loss_scaler,
            log_info=utils.is_primary(args),
        )

    # setup exponential moving average of model weights, SWA could be used here too
    model_ema = None
    if args.model_ema:
        # Important to create EMA model after cuda(), DP wrapper, and AMP but before DDP wrapper
        model_ema = utils.ModelEmaV2(
            model, decay=args.model_ema_decay, device='cpu' if args.model_ema_force_cpu else None)
        if args.resume:
            load_checkpoint(model_ema.module, args.resume, use_ema=True)

    # setup distributed training
    if args.distributed:
        if has_apex and use_amp == 'apex':
            # Apex DDP preferred unless native amp is activated
            if utils.is_primary(args):
                _logger.info("Using NVIDIA APEX DistributedDataParallel.")
            model = ApexDDP(model, delay_allreduce=True)
        else:
            if utils.is_primary(args):
                _logger.info("Using native Torch DistributedDataParallel.")
            model = NativeDDP(model, device_ids=[device], broadcast_buffers=not args.no_ddp_bb, find_unused_parameters=args.find_unused_parameters)
        # NOTE: EMA model does not need to be wrapped by DDP

    if args.torchcompile:
        # torch compile should be done after DDP
        assert has_compile, 'A version of torch w/ torch.compile() is required for --compile, possibly a nightly.'
        model = torch.compile(model, backend=args.torchcompile)

    # create the train and eval datasets
    if args.data and not args.data_dir:
        args.data_dir = args.data
    if args.input_img_mode is None:
        input_img_mode = 'RGB' if data_config['input_size'][0] == 3 else 'L'
    else:
        input_img_mode = args.input_img_mode

    dataset_train = create_dataset(
        args.dataset,
        root=args.data_dir,
        split=args.train_split,
        is_training=True,
        class_map=args.class_map,
        download=args.dataset_download,
        batch_size=args.batch_size,
        seed=args.seed,
        repeats=args.epoch_repeats,
        input_img_mode=input_img_mode,
        input_key=args.input_key,
        target_key=args.target_key,
        num_samples=args.train_num_samples,
    )

<<<<<<< HEAD
    if args.partial_data_ratio < 1.:
        _logger.info(f'Using {args.partial_data_ratio}% of the training data.')
        dataset_train = PartialDataset(dataset_train, args.partial_data_ratio)

    dataset_eval = create_dataset(
        args.dataset,
        root=args.data_dir,
        split=args.val_split,
        is_training=False,
        class_map=args.class_map,
        download=args.dataset_download,
        batch_size=args.batch_size,
    )
=======
    if args.val_split:
        dataset_eval = create_dataset(
            args.dataset,
            root=args.data_dir,
            split=args.val_split,
            is_training=False,
            class_map=args.class_map,
            download=args.dataset_download,
            batch_size=args.batch_size,
            input_img_mode=input_img_mode,
            input_key=args.input_key,
            target_key=args.target_key,
            num_samples=args.val_num_samples,
        )
>>>>>>> 88889de9

    # setup mixup / cutmix
    collate_fn = None
    mixup_fn = None
    mixup_active = args.mixup > 0 or args.cutmix > 0. or args.cutmix_minmax is not None
    if mixup_active:
        mixup_args = dict(
            mixup_alpha=args.mixup,
            cutmix_alpha=args.cutmix,
            cutmix_minmax=args.cutmix_minmax,
            prob=args.mixup_prob,
            switch_prob=args.mixup_switch_prob,
            mode=args.mixup_mode,
            label_smoothing=args.smoothing,
            num_classes=args.num_classes
        )
        if args.prefetcher:
            assert not num_aug_splits  # collate conflict (need to support deinterleaving in collate mixup)
            collate_fn = FastCollateMixup(**mixup_args)
        else:
            mixup_fn = Mixup(**mixup_args)

    # wrap dataset in AugMix helper
    if num_aug_splits > 1:
        dataset_train = AugMixDataset(dataset_train, num_splits=num_aug_splits)

    # create data loaders w/ augmentation pipeiine
    train_interpolation = args.train_interpolation
    if args.no_aug or not train_interpolation:
        train_interpolation = data_config['interpolation']
    loader_train = create_loader(
        dataset_train,
        input_size=data_config['input_size'],
        batch_size=args.batch_size,
        is_training=True,
        no_aug=args.no_aug,
        re_prob=args.reprob,
        re_mode=args.remode,
        re_count=args.recount,
        re_split=args.resplit,
        train_crop_mode=args.train_crop_mode,
        scale=args.scale,
        ratio=args.ratio,
        hflip=args.hflip,
        vflip=args.vflip,
        color_jitter=args.color_jitter,
        color_jitter_prob=args.color_jitter_prob,
        grayscale_prob=args.grayscale_prob,
        gaussian_blur_prob=args.gaussian_blur_prob,
        auto_augment=args.aa,
        num_aug_repeats=args.aug_repeats,
        num_aug_splits=num_aug_splits,
        interpolation=train_interpolation,
        mean=data_config['mean'],
        std=data_config['std'],
        num_workers=args.workers,
        distributed=args.distributed,
        collate_fn=collate_fn,
        pin_memory=args.pin_mem,
        device=device,
        use_prefetcher=args.prefetcher,
        use_multi_epochs_loader=args.use_multi_epochs_loader,
        worker_seeding=args.worker_seeding,
    )

    loader_eval = None
    if args.val_split:
        eval_workers = args.workers
        if args.distributed and ('tfds' in args.dataset or 'wds' in args.dataset):
            # FIXME reduces validation padding issues when using TFDS, WDS w/ workers and distributed training
            eval_workers = min(2, args.workers)
        loader_eval = create_loader(
            dataset_eval,
            input_size=data_config['input_size'],
            batch_size=args.validation_batch_size or args.batch_size,
            is_training=False,
            interpolation=data_config['interpolation'],
            mean=data_config['mean'],
            std=data_config['std'],
            num_workers=eval_workers,
            distributed=args.distributed,
            crop_pct=data_config['crop_pct'],
            pin_memory=args.pin_mem,
            device=device,
            use_prefetcher=args.prefetcher,
        )

    # setup loss function
    if args.jsd_loss:
        assert num_aug_splits > 1  # JSD only valid with aug splits set
        train_loss_fn = JsdCrossEntropy(num_splits=num_aug_splits, smoothing=args.smoothing)
    elif mixup_active:
        # smoothing is handled with mixup target transform which outputs sparse, soft targets
        if args.bce_loss:
            train_loss_fn = BinaryCrossEntropy(
                target_threshold=args.bce_target_thresh,
                sum_classes=args.bce_sum,
                pos_weight=args.bce_pos_weight,
            )
        else:
            train_loss_fn = SoftTargetCrossEntropy()
    elif args.smoothing:
        if args.bce_loss:
            train_loss_fn = BinaryCrossEntropy(
                smoothing=args.smoothing,
                target_threshold=args.bce_target_thresh,
                sum_classes=args.bce_sum,
                pos_weight=args.bce_pos_weight,
            )
        else:
            train_loss_fn = LabelSmoothingCrossEntropy(smoothing=args.smoothing)
    else:
        train_loss_fn = nn.CrossEntropyLoss()
    train_loss_fn = train_loss_fn.to(device=device)
    validate_loss_fn = nn.CrossEntropyLoss().to(device=device)

    # setup checkpoint saver and eval metric tracking
    eval_metric = args.eval_metric if loader_eval is not None else 'loss'
    decreasing_metric = eval_metric == 'loss'
    best_metric = None
    best_epoch = None
    saver = None
    output_dir = None
    if utils.is_primary(args):
        if args.experiment:
            exp_name = args.experiment
        else:
            exp_name = '-'.join([
                datetime.now().strftime("%Y%m%d-%H%M%S"),
                safe_model_name(args.model),
                args.dataset.replace('/', '_'),
                str(data_config['input_size'][-1])
            ])
        output_dir = utils.get_outdir(args.output if args.output else './output/train', exp_name)
        saver = utils.CheckpointSaver(
            model=model,
            optimizer=optimizer,
            args=args,
            model_ema=model_ema,
            amp_scaler=loss_scaler,
            checkpoint_dir=output_dir,
            recovery_dir=output_dir,
            decreasing=decreasing_metric,
            max_history=args.checkpoint_hist
        )
        with open(os.path.join(output_dir, 'args.yaml'), 'w') as f:
            f.write(args_text)

    if utils.is_primary(args) and args.log_wandb:
        if has_wandb:

            if len(args.wandb_runid) > 0:
                wandb.init(project='symmetrysearch', config=args, id=args.wandb_runid, resume='must')
            else:
                wandb.init(project='symmetrysearch', config=args)

                # Log SLURM & PBS variables too
                for key in os.environ:
                    if key.startswith('SLURM') or key.startswith('PBS'):
                        wandb.config[key] = os.getenv(key)

        else:
            _logger.warning(
                "You've requested to log metrics to wandb but package not found. "
                "Metrics not being logged to wandb, try `pip install wandb`")

    # setup learning rate schedule and starting epoch
    updates_per_epoch = (len(loader_train) + args.grad_accum_steps - 1) // args.grad_accum_steps
    lr_scheduler, num_epochs = create_scheduler_v2(
        optimizer,
        **scheduler_kwargs(args, decreasing_metric=decreasing_metric),
        updates_per_epoch=updates_per_epoch,
    )
    start_epoch = 0
    if args.start_epoch is not None:
        # a specified start_epoch will always override the resume epoch
        start_epoch = args.start_epoch
    elif resume_epoch is not None:
        start_epoch = resume_epoch
    if lr_scheduler is not None and start_epoch > 0:
        if args.sched_on_updates:
            lr_scheduler.step_update(start_epoch * updates_per_epoch)
        else:
            lr_scheduler.step(start_epoch)

    if utils.is_primary(args):
        _logger.info(
            f'Scheduled epochs: {num_epochs}. LR stepped per {"epoch" if lr_scheduler.t_in_epochs else "update"}.')

    results = []
    try:
        for epoch in range(start_epoch, num_epochs):
            if hasattr(dataset_train, 'set_epoch'):
                dataset_train.set_epoch(epoch)
            elif args.distributed and hasattr(loader_train.sampler, 'set_epoch'):
                loader_train.sampler.set_epoch(epoch)

            train_metrics = train_one_epoch(
                epoch,
                model,
                loader_train,
                optimizer,
                train_loss_fn,
                args,
                lr_scheduler=lr_scheduler,
                saver=saver,
                output_dir=output_dir,
                amp_autocast=amp_autocast,
                loss_scaler=loss_scaler,
                model_ema=model_ema,
                mixup_fn=mixup_fn,
            )

            if args.distributed and args.dist_bn in ('broadcast', 'reduce'):
                if utils.is_primary(args):
                    _logger.info("Distributing BatchNorm running means and vars")
                utils.distribute_bn(model, args.world_size, args.dist_bn == 'reduce')

            if loader_eval is not None:
                eval_metrics = validate(
                    model,
                    loader_eval,
                    validate_loss_fn,
                    args,
                    amp_autocast=amp_autocast,
                )

                if model_ema is not None and not args.model_ema_force_cpu:
                    if args.distributed and args.dist_bn in ('broadcast', 'reduce'):
                        utils.distribute_bn(model_ema, args.world_size, args.dist_bn == 'reduce')

                    ema_eval_metrics = validate(
                        model_ema.module,
                        loader_eval,
                        validate_loss_fn,
                        args,
                        amp_autocast=amp_autocast,
                        log_suffix=' (EMA)',
                    )
                    eval_metrics = ema_eval_metrics
            else:
                eval_metrics = None

            if output_dir is not None:
                lrs = [param_group['lr'] for param_group in optimizer.param_groups]
                utils.update_summary(
                    epoch,
                    train_metrics,
                    eval_metrics,
                    filename=os.path.join(output_dir, 'summary.csv'),
                    lr=sum(lrs) / len(lrs),
                    write_header=best_metric is None,
                    log_wandb=args.log_wandb and has_wandb,
                )

            if eval_metrics is not None:
                latest_metric = eval_metrics[eval_metric]
            else:
                latest_metric = train_metrics[eval_metric]

            if saver is not None:
                # save proper checkpoint with eval metric
                best_metric, best_epoch = saver.save_checkpoint(epoch, metric=latest_metric)

            if lr_scheduler is not None:
                # step LR for next epoch
                lr_scheduler.step(epoch + 1, latest_metric)

            results.append({
                'epoch': epoch,
                'train': train_metrics,
                'validation': eval_metrics,
            })

    except KeyboardInterrupt:
        pass

    results = {'all': results}
    if best_metric is not None:
        results['best'] = results['all'][best_epoch - start_epoch]
        _logger.info('*** Best metric: {0} (epoch {1})'.format(best_metric, best_epoch))
    print(f'--result\n{json.dumps(results, indent=4)}')


def train_one_epoch(
        epoch,
        model,
        loader,
        optimizer,
        loss_fn,
        args,
        device=torch.device('cuda'),
        lr_scheduler=None,
        saver=None,
        output_dir=None,
        amp_autocast=suppress,
        loss_scaler=None,
        model_ema=None,
        mixup_fn=None,
):
    if args.mixup_off_epoch and epoch >= args.mixup_off_epoch:
        if args.prefetcher and loader.mixup_enabled:
            loader.mixup_enabled = False
        elif mixup_fn is not None:
            mixup_fn.mixup_enabled = False

    second_order = hasattr(optimizer, 'is_second_order') and optimizer.is_second_order
    has_no_sync = hasattr(model, "no_sync")
    update_time_m = utils.AverageMeter()
    data_time_m = utils.AverageMeter()
    losses_m = utils.AverageMeter()

    model.train()

    accum_steps = args.grad_accum_steps
    last_accum_steps = len(loader) % accum_steps
    updates_per_epoch = (len(loader) + accum_steps - 1) // accum_steps
    num_updates = epoch * updates_per_epoch
    last_batch_idx = len(loader) - 1
    last_batch_idx_to_accum = len(loader) - last_accum_steps

    data_start_time = update_start_time = time.time()
    optimizer.zero_grad()
    update_sample_count = 0
    for batch_idx, (input, target) in enumerate(loader):
        last_batch = batch_idx == last_batch_idx
        need_update = last_batch or (batch_idx + 1) % accum_steps == 0
        update_idx = batch_idx // accum_steps
        if batch_idx >= last_batch_idx_to_accum:
            accum_steps = last_accum_steps

        if not args.prefetcher:
            input, target = input.to(device), target.to(device)
            if mixup_fn is not None:
                input, target = mixup_fn(input, target)
        if args.channels_last:
            input = input.contiguous(memory_format=torch.channels_last)

        # multiply by accum steps to get equivalent for full update
        data_time_m.update(accum_steps * (time.time() - data_start_time))

        def _forward():
            with amp_autocast():
                output = model(input)
                loss = loss_fn(output, target)
            if accum_steps > 1:
                loss /= accum_steps
            return loss

        def _backward(_loss):
            if loss_scaler is not None:
                loss_scaler(
                    _loss,
                    optimizer,
                    clip_grad=args.clip_grad,
                    clip_mode=args.clip_mode,
                    parameters=model_parameters(model, exclude_head='agc' in args.clip_mode),
                    create_graph=second_order,
                    need_update=need_update,
                )
            else:
                _loss.backward(create_graph=second_order)
                if need_update:
                    if args.clip_grad is not None:
                        utils.dispatch_clip_grad(
                            model_parameters(model, exclude_head='agc' in args.clip_mode),
                            value=args.clip_grad,
                            mode=args.clip_mode,
                        )
                    optimizer.step()

        if has_no_sync and not need_update:
            with model.no_sync():
                loss = _forward()
                _backward(loss)
        else:
            loss = _forward()
            _backward(loss)

        if not args.distributed:
            losses_m.update(loss.item() * accum_steps, input.size(0))
        update_sample_count += input.size(0)

        if not need_update:
            data_start_time = time.time()
            continue

        num_updates += 1
        optimizer.zero_grad()
        if model_ema is not None:
            model_ema.update(model)

        if args.synchronize_step and device.type == 'cuda':
            torch.cuda.synchronize()
        time_now = time.time()
        update_time_m.update(time.time() - update_start_time)
        update_start_time = time_now

        if update_idx % args.log_interval == 0:
            lrl = [param_group['lr'] for param_group in optimizer.param_groups]
            lr = sum(lrl) / len(lrl)

            if args.distributed:
                reduced_loss = utils.reduce_tensor(loss.data, args.world_size)
                losses_m.update(reduced_loss.item() * accum_steps, input.size(0))
                update_sample_count *= args.world_size

            if utils.is_primary(args):
                _logger.info(
                    f'Train: {epoch} [{update_idx:>4d}/{updates_per_epoch} '
                    f'({100. * update_idx / (updates_per_epoch - 1):>3.0f}%)]  '
                    f'Loss: {losses_m.val:#.3g} ({losses_m.avg:#.3g})  '
                    f'Time: {update_time_m.val:.3f}s, {update_sample_count / update_time_m.val:>7.2f}/s  '
                    f'({update_time_m.avg:.3f}s, {update_sample_count / update_time_m.avg:>7.2f}/s)  '
                    f'LR: {lr:.3e}  '
                    f'Data: {data_time_m.val:.3f} ({data_time_m.avg:.3f})'
                )

                if args.save_images and output_dir:
                    torchvision.utils.save_image(
                        input,
                        os.path.join(output_dir, 'train-batch-%d.jpg' % batch_idx),
                        padding=0,
                        normalize=True
                    )

        if saver is not None and args.recovery_interval and (
                (update_idx + 1) % args.recovery_interval == 0):
            saver.save_recovery(epoch, batch_idx=update_idx)

        if lr_scheduler is not None:
            lr_scheduler.step_update(num_updates=num_updates, metric=losses_m.avg)

        update_sample_count = 0
        data_start_time = time.time()
        # end for

    if hasattr(optimizer, 'sync_lookahead'):
        optimizer.sync_lookahead()

    return OrderedDict([('loss', losses_m.avg)])


def validate(
        model,
        loader,
        loss_fn,
        args,
        device=torch.device('cuda'),
        amp_autocast=suppress,
        log_suffix=''
):
    batch_time_m = utils.AverageMeter()
    losses_m = utils.AverageMeter()
    top1_m = utils.AverageMeter()
    top5_m = utils.AverageMeter()

    model.eval()

    end = time.time()
    last_idx = len(loader) - 1
    with torch.no_grad():
        for batch_idx, (input, target) in enumerate(loader):
            last_batch = batch_idx == last_idx
            if not args.prefetcher:
                input = input.to(device)
                target = target.to(device)
            if args.channels_last:
                input = input.contiguous(memory_format=torch.channels_last)

            with amp_autocast():
                output = model(input)
                if isinstance(output, (tuple, list)):
                    output = output[0]

                # augmentation reduction
                reduce_factor = args.tta
                if reduce_factor > 1:
                    output = output.unfold(0, reduce_factor, reduce_factor).mean(dim=2)
                    target = target[0:target.size(0):reduce_factor]

                loss = loss_fn(output, target)
            acc1, acc5 = utils.accuracy(output, target, topk=(1, 5))

            if args.distributed:
                reduced_loss = utils.reduce_tensor(loss.data, args.world_size)
                acc1 = utils.reduce_tensor(acc1, args.world_size)
                acc5 = utils.reduce_tensor(acc5, args.world_size)
            else:
                reduced_loss = loss.data

            if device.type == 'cuda':
                torch.cuda.synchronize()

            losses_m.update(reduced_loss.item(), input.size(0))
            top1_m.update(acc1.item(), output.size(0))
            top5_m.update(acc5.item(), output.size(0))

            batch_time_m.update(time.time() - end)
            end = time.time()
            if utils.is_primary(args) and (last_batch or batch_idx % args.log_interval == 0):
                log_name = 'Test' + log_suffix
                _logger.info(
                    f'{log_name}: [{batch_idx:>4d}/{last_idx}]  '
                    f'Time: {batch_time_m.val:.3f} ({batch_time_m.avg:.3f})  '
                    f'Loss: {losses_m.val:>7.3f} ({losses_m.avg:>6.3f})  '
                    f'Acc@1: {top1_m.val:>7.3f} ({top1_m.avg:>7.3f})  '
                    f'Acc@5: {top5_m.val:>7.3f} ({top5_m.avg:>7.3f})'
                )

    metrics = OrderedDict([('loss', losses_m.avg), ('top1', top1_m.avg), ('top5', top5_m.avg)])

    return metrics


if __name__ == '__main__':
    main()<|MERGE_RESOLUTION|>--- conflicted
+++ resolved
@@ -103,17 +103,12 @@
                    help='Allow download of dataset for torch/ and tfds/ datasets that support it.')
 group.add_argument('--class-map', default='', type=str, metavar='FILENAME',
                    help='path to class to idx mapping file (default: "")')
-<<<<<<< HEAD
-parser.add_argument('--partial_data_ratio', default=1., type=float,
-                    help='Only train using partial_data_ratio fraction of the training data (default 1. = all data)')
-=======
 group.add_argument('--input-img-mode', default=None, type=str,
                    help='Dataset image conversion mode for input images.')
 group.add_argument('--input-key', default=None, type=str,
                    help='Dataset key for input images.')
 group.add_argument('--target-key', default=None, type=str,
                    help='Dataset key for target labels.')
->>>>>>> 88889de9
 
 # Model parameters
 group = parser.add_argument_group('Model parameters')
@@ -483,11 +478,7 @@
         bn_eps=args.bn_eps,
         scriptable=args.torchscript,
         checkpoint_path=args.initial_checkpoint,
-<<<<<<< HEAD
-        arch_code = args.arch_code,
-=======
         **factory_kwargs,
->>>>>>> 88889de9
         **args.model_kwargs,
     )
     if args.head_init_scale is not None:
@@ -656,21 +647,7 @@
         num_samples=args.train_num_samples,
     )
 
-<<<<<<< HEAD
-    if args.partial_data_ratio < 1.:
-        _logger.info(f'Using {args.partial_data_ratio}% of the training data.')
-        dataset_train = PartialDataset(dataset_train, args.partial_data_ratio)
-
-    dataset_eval = create_dataset(
-        args.dataset,
-        root=args.data_dir,
-        split=args.val_split,
-        is_training=False,
-        class_map=args.class_map,
-        download=args.dataset_download,
-        batch_size=args.batch_size,
-    )
-=======
+
     if args.val_split:
         dataset_eval = create_dataset(
             args.dataset,
@@ -685,7 +662,6 @@
             target_key=args.target_key,
             num_samples=args.val_num_samples,
         )
->>>>>>> 88889de9
 
     # setup mixup / cutmix
     collate_fn = None
